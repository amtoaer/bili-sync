--- conflicted
+++ resolved
@@ -187,7 +187,11 @@
     pub rule_display: Option<String>,
     pub enabled: bool,
 }
-<<<<<<< HEAD
+#[derive(Serialize)]
+#[serde(rename_all = "camelCase")]
+pub struct UpdateVideoSourceResponse {
+    pub rule_display: Option<String>,
+}
 // 新增：完整视频信息结构体
 #[derive(Serialize, DerivePartialModel, FromQueryResult)]
 #[sea_orm(entity = "video::Entity")]
@@ -215,11 +219,4 @@
     pub tags: Option<serde_json::Value>,
     pub single_page: Option<bool>,
     pub created_at: String,
-=======
-
-#[derive(Serialize)]
-#[serde(rename_all = "camelCase")]
-pub struct UpdateVideoSourceResponse {
-    pub rule_display: Option<String>,
->>>>>>> 2b046362
 }